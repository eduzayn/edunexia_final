--- conflicted
+++ resolved
@@ -1,18 +1,5 @@
 import React from 'react';
 import { 
-<<<<<<< HEAD
-  Home, 
-  BookOpen, 
-  CalendarClock, 
-  Medal, 
-  FileText, 
-  FileQuestion, 
-  User,
-  CreditCard,
-  HelpCircle,
-  Settings,
-  MessageSquare
-=======
   BookOpenText, 
   LayoutDashboard, 
   FileText, 
@@ -24,7 +11,6 @@
   Handshake,
   Banknote,
   MessagesSquare
->>>>>>> 778a5bfb
 } from 'lucide-react';
 
 export type SidebarItem = {
@@ -44,116 +30,6 @@
 export const getStudentSidebarItems = (pathname: string): SidebarItem[] => {
   return [
     {
-<<<<<<< HEAD
-      label: 'Dashboard',
-      icon: <Home size={20} />,
-      href: '/student',
-      active: pathname === '/student',
-    },
-    {
-      label: 'Meus Cursos',
-      icon: <BookOpen size={20} />,
-      href: '/student/cursos',
-      active: pathname.startsWith('/student/cursos'),
-      submenu: [
-        {
-          label: 'Aulas e Conteúdos',
-          icon: <FileText size={16} />,
-          href: '/student/cursos/aulas',
-          active: pathname.startsWith('/student/cursos/aulas'),
-        },
-        {
-          label: 'Materiais Didáticos',
-          icon: <FileText size={16} />,
-          href: '/student/cursos/materiais',
-          active: pathname.startsWith('/student/cursos/materiais'),
-        },
-      ],
-    },
-    {
-      label: 'Avaliações',
-      icon: <FileQuestion size={20} />,
-      href: '/student/avaliacoes',
-      active: pathname.startsWith('/student/avaliacoes'),
-      submenu: [
-        {
-          label: 'Simulados',
-          icon: <FileQuestion size={16} />,
-          href: '/student/avaliacoes/simulados',
-          active: pathname.startsWith('/student/avaliacoes/simulados'),
-        },
-        {
-          label: 'Avaliações Finais',
-          icon: <FileQuestion size={16} />,
-          href: '/student/avaliacoes/finais',
-          active: pathname.startsWith('/student/avaliacoes/finais'),
-        },
-      ],
-    },
-    {
-      label: 'Calendário',
-      icon: <CalendarClock size={20} />,
-      href: '/student/calendario',
-      active: pathname.startsWith('/student/calendario'),
-    },
-    {
-      label: 'Certificados',
-      icon: <Medal size={20} />,
-      href: '/student/certificados',
-      active: pathname.startsWith('/student/certificados'),
-    },
-    {
-      label: 'Financeiro',
-      icon: <CreditCard size={20} />,
-      href: '/student/financial',
-      active: pathname.startsWith('/student/financial'),
-      submenu: [
-        {
-          label: 'Cobranças',
-          icon: <CreditCard size={16} />,
-          href: '/student/financial',
-          active: pathname.startsWith('/student/financial'),
-        },
-        {
-          label: 'Histórico de Pagamentos',
-          icon: <FileText size={16} />,
-          href: '/student/financial/history',
-          active: pathname.startsWith('/student/financial/history'),
-        },
-      ],
-    },
-    {
-      label: 'Meu Perfil',
-      icon: <User size={20} />,
-      href: '/student/perfil',
-      active: pathname.startsWith('/student/perfil'),
-    },
-    {
-      label: 'Suporte',
-      icon: <HelpCircle size={20} />,
-      href: '/student/suporte',
-      active: pathname.startsWith('/student/suporte'),
-      submenu: [
-        {
-          label: 'Tutoria e Mentoria',
-          icon: <MessageSquare size={16} />,
-          href: '/student/suporte/tutoria',
-          active: pathname.startsWith('/student/suporte/tutoria'),
-        },
-        {
-          label: 'Perguntas Frequentes',
-          icon: <HelpCircle size={16} />,
-          href: '/student/suporte/faq',
-          active: pathname.startsWith('/student/suporte/faq'),
-        },
-      ],
-    },
-    {
-      label: 'Configurações',
-      icon: <Settings size={20} />,
-      href: '/student/configuracoes',
-      active: pathname.startsWith('/student/configuracoes'),
-=======
       label: 'Início',
       icon: <LayoutDashboard size={18} />,
       href: '/student',
@@ -212,7 +88,6 @@
       icon: <User size={18} />,
       href: '/student/profile',
       active: pathname === '/student/profile',
->>>>>>> 778a5bfb
     },
   ];
 };