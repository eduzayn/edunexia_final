--- conflicted
+++ resolved
@@ -1,8 +1,7 @@
-<<<<<<< HEAD
 import React, { useState } from 'react';
 import { useLocation, Link } from 'wouter';
 import { cn } from '@/lib/utils';
-import { ChevronDown, LogOut } from 'lucide-react';
+import { ChevronDown, ChevronRight, LogOut } from 'lucide-react';
 import { getStudentSidebarItems, SidebarItem } from './student-sidebar-items';
 import {
   Sheet,
@@ -13,19 +12,12 @@
 import { Button } from '@/components/ui/button';
 import { Avatar, AvatarFallback, AvatarImage } from '@/components/ui/avatar';
 import { useAuth } from '@/hooks/use-auth';
-=======
-import React from 'react';
-import { useLocation, Link } from 'wouter';
-import { SidebarItem, getStudentSidebarItems } from './student-sidebar-items';
-import { ChevronDown, ChevronRight, LogOut } from 'lucide-react';
->>>>>>> 778a5bfb
 
 interface StudentSidebarProps {
   isMobile?: boolean;
   onClose?: () => void;
   className?: string;
 }
-<<<<<<< HEAD
 
 /**
  * Componente para exibir a barra lateral do portal do estudante
@@ -36,166 +28,8 @@
   className = '',
 }) => {
   const [location] = useLocation();
-  const { user, logout } = useAuth();
-  const [openMenus, setOpenMenus] = useState<{ [key: string]: boolean }>({});
-
-  const items = getStudentSidebarItems(location);
-
-  const toggleSubmenu = (label: string) => {
-    setOpenMenus(prev => ({
-      ...prev,
-      [label]: !prev[label]
-    }));
-  };
-
-  const handleLogout = async () => {
-    await logout();
-    window.location.href = '/auth/login';
-  };
-
-  const renderMenuItem = (item: SidebarItem, index: number) => {
-    const hasSubmenu = item.submenu && item.submenu.length > 0;
-    const isSubmenuOpen = openMenus[item.label] || false;
-
-    return (
-      <li key={index} className="w-full">
-        {hasSubmenu ? (
-          <>
-            <button
-              onClick={() => toggleSubmenu(item.label)}
-              className={cn(
-                'flex items-center justify-between w-full px-4 py-3 text-left rounded-lg transition-colors',
-                item.active
-                  ? 'bg-blue-100 text-blue-700'
-                  : 'hover:bg-blue-50'
-              )}
-            >
-              <div className="flex items-center">
-                <span className="mr-3 text-blue-600">{item.icon}</span>
-                <span className="font-medium">{item.label}</span>
-              </div>
-              <ChevronDown
-                size={16}
-                className={cn(
-                  'transition-transform',
-                  isSubmenuOpen ? 'transform rotate-180' : ''
-                )}
-              />
-            </button>
-            {isSubmenuOpen && (
-              <ul className="ml-8 mt-1 space-y-1">
-                {item.submenu!.map((subItem, subIndex) => (
-                  <li key={subIndex}>
-                    <Link href={subItem.href}>
-                      <a
-                        className={cn(
-                          'flex items-center px-4 py-2 rounded-lg transition-colors text-sm',
-                          subItem.active
-                            ? 'bg-blue-100 text-blue-700'
-                            : 'hover:bg-blue-50'
-                        )}
-                        onClick={isMobile ? onClose : undefined}
-                      >
-                        <span className="mr-2 text-blue-600">{subItem.icon}</span>
-                        <span>{subItem.label}</span>
-                      </a>
-                    </Link>
-                  </li>
-                ))}
-              </ul>
-            )}
-          </>
-        ) : (
-          <Link href={item.href}>
-            <a
-              className={cn(
-                'flex items-center px-4 py-3 rounded-lg transition-colors',
-                item.active
-                  ? 'bg-blue-100 text-blue-700'
-                  : 'hover:bg-blue-50'
-              )}
-              onClick={isMobile ? onClose : undefined}
-            >
-              <span className="mr-3 text-blue-600">{item.icon}</span>
-              <span className="font-medium">{item.label}</span>
-            </a>
-          </Link>
-        )}
-      </li>
-    );
-  };
-
-  const sidebarContent = (
-    <div className="flex flex-col h-full">
-      <div className="px-4 py-6">
-        <div className="flex items-center mb-6">
-          <Avatar className="h-12 w-12 border border-gray-200">
-            <AvatarImage src={user?.profileImage || ''} alt={user?.name || "Usuário"} />
-            <AvatarFallback className="bg-gradient-to-br from-blue-500 to-blue-600 text-white">
-              {(user?.name || "U").substring(0, 1).toUpperCase()}
-            </AvatarFallback>
-          </Avatar>
-          <div className="ml-3">
-            <h3 className="font-semibold text-gray-800">{user?.name || "Usuário"}</h3>
-            <p className="text-sm text-gray-500">Estudante</p>
-          </div>
-        </div>
-        <ul className="space-y-1">
-          {items.map(renderMenuItem)}
-        </ul>
-      </div>
-      <div className="mt-auto border-t border-gray-200 py-4 px-4">
-        <Button
-          variant="outline"
-          className="w-full justify-start text-red-600 hover:text-red-700 hover:bg-red-50"
-          onClick={handleLogout}
-        >
-          <LogOut className="mr-2 h-4 w-4" />
-          Sair
-        </Button>
-      </div>
-    </div>
-  );
-
-  if (isMobile) {
-    return (
-      <Sheet open={true} onOpenChange={onClose}>
-        <SheetContent side="left" className="p-0 w-64">
-          <SheetHeader className="px-4 py-3 border-b border-gray-200">
-            <SheetTitle className="text-blue-600">Portal do Aluno</SheetTitle>
-          </SheetHeader>
-          {sidebarContent}
-        </SheetContent>
-      </Sheet>
-    );
-  }
-
-  return (
-    <aside
-      className={cn(
-        'bg-white border-r border-gray-200 h-screen w-64 flex-shrink-0 fixed z-10',
-        className
-      )}
-    >
-      <div className="px-4 py-3 border-b border-gray-200">
-        <h2 className="text-xl font-semibold text-blue-600">Portal do Aluno</h2>
-      </div>
-      {sidebarContent}
-    </aside>
-  );
-};
-=======
-
-/**
- * Componente para exibir a barra lateral do portal do estudante
- */
-const StudentSidebar: React.FC<StudentSidebarProps> = ({
-  isMobile = false,
-  onClose,
-  className = '',
-}) => {
-  const [location] = useLocation();
-  const [openSubmenu, setOpenSubmenu] = React.useState<string | null>(null);
+  const { user } = useAuth();
+  const [openSubmenu, setOpenSubmenu] = useState<string | null>(null);
   
   // Obtém os itens da barra lateral baseado na localização atual
   const sidebarItems = getStudentSidebarItems(location);
@@ -290,12 +124,20 @@
       <div className="flex flex-col p-4 bg-gradient-to-b from-blue-50 to-white">
         <div className="flex flex-col items-center space-y-1 my-3">
           <div className="w-16 h-16 rounded-full bg-primary-100 flex items-center justify-center overflow-hidden">
-            <div className="text-2xl font-bold text-primary">
-              {/* Iniciais do usuário ou avatar */}
-              ES
-            </div>
+            {user?.profileImage ? (
+              <Avatar className="h-16 w-16 border border-gray-200">
+                <AvatarImage src={user.profileImage} alt={user?.name || "Usuário"} />
+                <AvatarFallback className="bg-gradient-to-br from-blue-500 to-blue-600 text-white">
+                  {(user?.name || "U").substring(0, 1).toUpperCase()}
+                </AvatarFallback>
+              </Avatar>
+            ) : (
+              <div className="text-2xl font-bold text-primary">
+                {(user?.name || "ES").substring(0, 2).toUpperCase()}
+              </div>
+            )}
           </div>
-          <h3 className="font-semibold text-gray-800">Estudante</h3>
+          <h3 className="font-semibold text-gray-800">{user?.name || "Estudante"}</h3>
           <span className="text-xs text-gray-500">Portal do Aluno</span>
         </div>
       </div>
@@ -318,7 +160,4 @@
       </div>
     </aside>
   );
-};
-
-export default StudentSidebar;
->>>>>>> 778a5bfb
+};